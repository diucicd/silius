--- conflicted
+++ resolved
@@ -164,8 +164,6 @@
         }
     }
 
-<<<<<<< HEAD
-=======
     fn get_sorted(&self) -> Result<Self::UserOperations, DBError> {
         self.env
             .tx()
@@ -182,8 +180,8 @@
             .map_err(DBError::DBInternalError)
     }
 
-    #[cfg(debug_assertions)]
->>>>>>> 63204404
+
+    
     fn get_all(&self) -> Self::UserOperations {
         self.env
             .tx()
